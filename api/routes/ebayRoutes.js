import express from 'express';
import ebayService from '../services/ebayService.js'
import getEbayListings from '../controllers/ebayController.js'
import { createAllPolicies } from '../services/createPolicy.js';
<<<<<<< HEAD
import { getPolicy } from '../services/getPolicy.js';
=======
import { getFulfillmentPolicies } from '../services/getPolicy.js';
import  inventoryServicer from '../services/getInventory.js';

>>>>>>> 56fe6196

const router = express.Router();

/**
 * @swagger
 * /listings-from-mongo:
 *   get:
 *     description: Retrieve a list of eBay listings
 *     responses:
 *       200:
 *         description: A list of eBay listings
 *       500:
 *         description: Internal server error
 */
router.get('/listings-from-mongo', getEbayListings);

/**
 * @swagger
 * /inventory:
 *   get:
 *     description: Get the inventory from eBay
 *     responses:
 *       200:
 *         description: List of inventory items
 *       500:
 *         description: Internal server error
 */
<<<<<<< HEAD
router.get('/inventory', ebayService.getInventory); 
=======
router.get('/inventory', inventoryServicer.getInventory);
>>>>>>> 56fe6196

/**
 * @swagger
 * /add-product:
 *   post:
 *     description: Add a new product to eBay
 *     parameters:
 *       - in: body
 *         name: product
 *         description: Product to be added
 *         schema:
 *           type: object
 *           required:
 *             - name
 *             - price
 *           properties:
 *             name:
 *               type: string
 *               example: "Product Name"
 *             price:
 *               type: number
 *               example: 99.99
 *     responses:
 *       201:
 *         description: Product added successfully
 *       400:
 *         description: Bad request
 */
router.post('/add-product', ebayService.addProduct);

/**
 * @swagger
 * /getSingleItem/{id}:
 *   get:
 *     description: Get a single eBay item by ID
 *     parameters:
 *       - in: path
 *         name: id
 *         description: ID of the eBay item to fetch
 *         required: true
 *         schema:
 *           type: string
 *     responses:
 *       200:
 *         description: Single item retrieved
 *       404:
 *         description: Item not found
 */
<<<<<<< HEAD
router.get('/getSingleItem', ebayService.getInventoryItem);
=======
router.get('/getSingleItem/:id', inventoryServicer.getInventoryItem);
>>>>>>> 56fe6196

/**
 * @swagger
 * /add-multiple-products:
 *   post:
 *     description: Add multiple products to eBay
 *     parameters:
 *       - in: body
 *         name: products
 *         description: List of products to be added
 *         schema:
 *           type: array
 *           items:
 *             type: object
 *             properties:
 *               name:
 *                 type: string
 *                 example: "Product Name"
 *               price:
 *                 type: number
 *                 example: 99.99
 *     responses:
 *       201:
 *         description: Products added successfully
 *       400:
 *         description: Bad request
 */
router.post('/add-multiple-products', ebayService.addMultipleProducts);

/**
 * @swagger
 * /editPrice:
 *   put:
 *     description: Edit the price of an eBay product
 *     parameters:
 *       - in: body
 *         name: price
 *         description: New price for the product
 *         schema:
 *           type: object
 *           required:
 *             - id
 *             - price
 *           properties:
 *             id:
 *               type: string
 *               example: "123456789"
 *             price:
 *               type: number
 *               example: 79.99
 *     responses:
 *       200:
 *         description: Price updated successfully
 *       404:
 *         description: Product not found
 */
router.put('/editPrice', ebayService.editPrice);

/**
 * @swagger
 * /deleteProduct:
 *   delete:
 *     description: Delete a product from eBay
 *     parameters:
 *       - in: query
 *         name: id
 *         description: ID of the product to delete
 *         required: true
 *         schema:
 *           type: string
 *     responses:
 *       200:
 *         description: Product deleted successfully
 *       404:
 *         description: Product not found
 */
router.delete('/deleteProduct', ebayService.deleteProduct);

/**
 * @swagger
 * /add-Offeres-forProduct:
 *   post:
 *     description: Add offers for a product
 *     parameters:
 *       - in: body
 *         name: offer
 *         description: Offer details
 *         schema:
 *           type: object
 *           required:
 *             - productId
 *             - offerDetails
 *           properties:
 *             productId:
 *               type: string
 *               example: "123456789"
 *             offerDetails:
 *               type: string
 *               example: "Discount offer for the product"
 *     responses:
 *       201:
 *         description: Offer added successfully
 *       400:
 *         description: Bad request
 */
router.post('/add-Offeres-forProduct', ebayService.createOfferForInventoryItem);

/**
 * @swagger
 * /create-ebay-policies:
 *   post:
 *     description: Create eBay policies
 *     responses:
 *       201:
 *         description: Policies created successfully
 */
router.post('/create-ebay-policies', createAllPolicies);

/**
 * @swagger
 * /get-ebay-policies:
 *   get:
 *     description: Get all eBay policies
 *     responses:
 *       200:
 *         description: List of eBay policies
 */
// Correct way
router.get('/get-fullfilment-policies', async (req, res) => {
    try {
      const policies = await getPolicy("fulfillment");
      res.json(policies);
    } catch (error) {
      console.error("Error in fulfillment policies route:", error);
      res.status(500).json({ 
        error: "Failed to fetch fulfillment policies",
        details: error.message 
      });
    }
  });
// Correct way
router.get('/get-payment-policies', async (req, res) => {
    try {
      const policies = await getPolicy("payment");
      res.json(policies);
    } catch (error) {
      console.error("Error in payment policies route:", error);
      res.status(500).json({ 
        error: "Failed to fetch payment policies",
        details: error.message 
      });
    }
  });


  router.get('/get-return-policies', async (req, res) => {
    try {
      const policies = await getPolicy("return");
      res.json(policies);
    } catch (error) {
      console.error("Error in return policies route:", error);
      res.status(500).json({ 
        error: "Failed to fetch return policies",
        details: error.message 
      });
    }
  });


  router.post('/add-merchant-key', ebayService.createMerchantLocation);
  router.get('/get-Merchant-key', ebayService.getMerchantKey);

/**
 * @swagger
 * /active-listings:
 *   get:
 *     description: Get all active selling listings from your eBay inventory
 *     responses:
 *       200:
 *         description: A list of active selling listings
 *         content:
 *           application/json:
 *             schema:
 *               type: object
 *               properties:
 *                 success:
 *                   type: boolean
 *                 listings:
 *                   type: array
 *                   items:
 *                     type: object
 *       500:
 *         description: Internal server error
 */
router.get('/active-listings', inventoryServicer.getActiveListings);


router.get('/active-listingsviaFeed', inventoryServicer.getActiveListingsViaFeed);



export default router;<|MERGE_RESOLUTION|>--- conflicted
+++ resolved
@@ -2,13 +2,8 @@
 import ebayService from '../services/ebayService.js'
 import getEbayListings from '../controllers/ebayController.js'
 import { createAllPolicies } from '../services/createPolicy.js';
-<<<<<<< HEAD
 import { getPolicy } from '../services/getPolicy.js';
-=======
-import { getFulfillmentPolicies } from '../services/getPolicy.js';
-import  inventoryServicer from '../services/getInventory.js';
-
->>>>>>> 56fe6196
+import fetchProducts from '../services/getInventory.js';
 
 const router = express.Router();
 
@@ -36,11 +31,7 @@
  *       500:
  *         description: Internal server error
  */
-<<<<<<< HEAD
-router.get('/inventory', ebayService.getInventory); 
-=======
-router.get('/inventory', inventoryServicer.getInventory);
->>>>>>> 56fe6196
+router.get('/inventory', fetchProducts.getInventory);
 
 /**
  * @swagger
@@ -89,11 +80,7 @@
  *       404:
  *         description: Item not found
  */
-<<<<<<< HEAD
-router.get('/getSingleItem', ebayService.getInventoryItem);
-=======
-router.get('/getSingleItem/:id', inventoryServicer.getInventoryItem);
->>>>>>> 56fe6196
+router.get('/getSingleItem/:id', fetchProducts.getInventoryItem);
 
 /**
  * @swagger
@@ -288,10 +275,10 @@
  *       500:
  *         description: Internal server error
  */
-router.get('/active-listings', inventoryServicer.getActiveListings);
-
-
-router.get('/active-listingsviaFeed', inventoryServicer.getActiveListingsViaFeed);
+router.get('/active-listings', inventoryService.getActiveListings);
+
+
+router.get('/active-listingsviaFeed', inventoryService.getActiveListingsViaFeed);
 
 
 
